--- conflicted
+++ resolved
@@ -64,12 +64,8 @@
 
 type Azure struct {
 	kube       client.Client
-<<<<<<< HEAD
 	store      esv1beta1.GenericStore
-=======
-	store      esv1alpha1.GenericStore
-	provider   *esv1alpha1.AzureKVProvider
->>>>>>> 18b4f2be
+	provider   *esv1beta1.AzureKVProvider
 	baseClient SecretClient
 	namespace  string
 }
@@ -85,17 +81,12 @@
 	return newClient(ctx, store, kube, namespace)
 }
 
-<<<<<<< HEAD
 func newClient(ctx context.Context, store esv1beta1.GenericStore, kube client.Client, namespace string) (provider.SecretsClient, error) {
-	anAzure := &Azure{
-=======
-func newClient(ctx context.Context, store esv1alpha1.GenericStore, kube client.Client, namespace string) (provider.SecretsClient, error) {
 	provider, err := getProvider(store)
 	if err != nil {
 		return nil, err
 	}
 	az := &Azure{
->>>>>>> 18b4f2be
 		kube:      kube,
 		store:     store,
 		namespace: namespace,
@@ -115,7 +106,7 @@
 	return nil, fmt.Errorf(errMissingAuthType)
 }
 
-func getProvider(store esv1alpha1.GenericStore) (*esv1alpha1.AzureKVProvider, error) {
+func getProvider(store esv1beta1.GenericStore) (*esv1beta1.AzureKVProvider, error) {
 	spc := store.GetSpec()
 	if spc == nil || spc.Provider.AzureKV == nil {
 		return nil, errors.New(errUnexpectedStoreSpec)
@@ -213,13 +204,7 @@
 }
 
 func (a *Azure) setAzureClientWithManagedIdentity() (bool, error) {
-<<<<<<< HEAD
-	spec := *a.store.GetSpec().Provider.AzureKV
-
-	if *spec.AuthType != esv1beta1.ManagedIdentity {
-=======
-	if *a.provider.AuthType != esv1alpha1.ManagedIdentity {
->>>>>>> 18b4f2be
+	if *a.provider.AuthType != esv1beta1.ManagedIdentity {
 		return false, nil
 	}
 
@@ -240,13 +225,7 @@
 }
 
 func (a *Azure) setAzureClientWithServicePrincipal(ctx context.Context) (bool, error) {
-<<<<<<< HEAD
-	spec := *a.store.GetSpec().Provider.AzureKV
-
-	if *spec.AuthType != esv1beta1.ServicePrincipal {
-=======
-	if *a.provider.AuthType != esv1alpha1.ServicePrincipal {
->>>>>>> 18b4f2be
+	if *a.provider.AuthType != esv1beta1.ServicePrincipal {
 		return false, nil
 	}
 
